//! Sort to represent functions as values.
//!
//! To declare the sort, you must specify the exact number of arguments and the sort of each, followed by the output sort:
//! `(sort IntToString (UnstableFn (i64) String))`
//!
//! To create a function value, use the `(unstable-fn "name" [<partial args>])` primitive and to apply it use the `(unstable-app function arg1 arg2 ...)` primitive.
//! The number of args must match the number of arguments in the function sort.
//!
//!
//! The value is stored similar to the `vec` sort, as an index into a set, where each item in
//! the set is a `(Symbol, Vec<Value>)` pairs. The Symbol is the function name, and the `Vec<Value>` is
//! the list of partially applied arguments.
use std::sync::Mutex;

use crate::ast::Literal;

use super::*;

/// A function value is a name of a function, a list of partially applied arguments (values and sort)
/// Note that we must store the actual arcsorts so we can return them when returning inner values
/// and when canonicalizing
#[derive(Debug, Clone)]

struct ValueFunction(Symbol, Vec<(ArcSort, Value)>);

impl ValueFunction {
    /// Remove the arcsorts to make this hashable
    /// The arg values contain the sort name anyways
    fn hashable(&self) -> (Symbol, Vec<&Value>) {
        (self.0, self.1.iter().map(|(_, v)| v).collect())
    }
}

impl Hash for ValueFunction {
    fn hash<H: std::hash::Hasher>(&self, state: &mut H) {
        self.hashable().hash(state);
    }
}

impl PartialEq for ValueFunction {
    fn eq(&self, other: &Self) -> bool {
        self.hashable() == other.hashable()
    }
}

impl Eq for ValueFunction {}

#[derive(Debug)]
pub struct FunctionSort {
    name: Symbol,
    inputs: Vec<ArcSort>,
    output: ArcSort,
    functions: Mutex<IndexSet<ValueFunction>>,
}

impl FunctionSort {
    pub fn presort_names() -> Vec<Symbol> {
        vec!["unstable-fn".into(), "unstable-app".into()]
    }
    pub fn make_sort(
        typeinfo: &mut TypeInfo,
        name: Symbol,
        args: &[Expr],
    ) -> Result<ArcSort, TypeError> {
<<<<<<< HEAD
        if let [Expr::Call(_, first, rest_args), Expr::Var(_, output)] = args {
=======
        if let [inputs, Expr::Var((), output)] = args {
>>>>>>> 0da32092
            let output_sort = typeinfo
                .sorts
                .get(output)
                .ok_or(TypeError::UndefinedSort(*output))?;
<<<<<<< HEAD
            let all_args = once(first).chain(rest_args.iter().map(|arg| {
                if let Expr::Var(_, arg) = arg {
                    arg
                } else {
                    panic!("function sort must be called with list of input sorts");
=======

            let input_sorts = match inputs {
                Expr::Call((), first, rest_args) => {
                    let all_args = once(first).chain(rest_args.iter().map(|arg| {
                        if let Expr::Var((), arg) = arg {
                            arg
                        } else {
                            panic!("function sort must be called with list of input sorts");
                        }
                    }));
                    all_args
                        .map(|arg| {
                            typeinfo
                                .sorts
                                .get(arg)
                                .ok_or(TypeError::UndefinedSort(*arg))
                                .map(|s| s.clone())
                        })
                        .collect::<Result<Vec<_>, _>>()?
>>>>>>> 0da32092
                }
                // an empty list of inputs args is parsed as a unit literal
                Expr::Lit((), Literal::Unit) => vec![],
                _ => panic!("function sort must be called with list of input sorts"),
            };

            Ok(Arc::new(Self {
                name,
                inputs: input_sorts,
                output: output_sort.clone(),
                functions: Default::default(),
            }))
        } else {
            panic!("function sort must be called with list of input args and output sort");
        }
    }

    fn get_value(&self, value: &Value) -> ValueFunction {
        let functions = self.functions.lock().unwrap();
        functions.get_index(value.bits as usize).unwrap().clone()
    }
}

impl Sort for FunctionSort {
    fn name(&self) -> Symbol {
        self.name
    }

    fn as_arc_any(self: Arc<Self>) -> Arc<dyn Any + Send + Sync + 'static> {
        self
    }

    fn is_container_sort(&self) -> bool {
        true
    }

    fn is_eq_container_sort(&self) -> bool {
        self.inputs.iter().any(|s| s.is_eq_sort())
    }

    fn serialized_name(&self, value: &Value) -> Symbol {
        self.get_value(value).0
    }

    fn inner_values(&self, value: &Value) -> Vec<(ArcSort, Value)> {
        let functions = self.functions.lock().unwrap();
        let input_values = functions.get_index(value.bits as usize).unwrap();
        input_values.1.clone()
    }

    fn canonicalize(&self, value: &mut Value, unionfind: &UnionFind) -> bool {
        let ValueFunction(name, inputs) = self.get_value(value);
        let mut changed = false;
        let mut new_outputs = vec![];
        for (s, mut v) in inputs.into_iter() {
            changed |= s.canonicalize(&mut v, unionfind);
            new_outputs.push((s, v));
        }
        *value = ValueFunction(name, new_outputs).store(self).unwrap();
        changed
    }

    fn register_primitives(self: Arc<Self>, typeinfo: &mut TypeInfo) {
        typeinfo.add_primitive(Ctor {
            name: "unstable-fn".into(),
            function: self.clone(),
            string: typeinfo.get_sort_nofail(),
        });
        typeinfo.add_primitive(Apply {
            name: "unstable-app".into(),
            function: self.clone(),
        });
    }

    fn make_expr(&self, egraph: &EGraph, value: Value) -> (Cost, Expr) {
        let mut termdag = TermDag::default();
        let extractor = Extractor::new(egraph, &mut termdag);
        self.extract_expr(egraph, value, &extractor, &mut termdag)
            .expect("Extraction should be successful since extractor has been fully initialized")
    }

    fn extract_expr(
        &self,
        _egraph: &EGraph,
        value: Value,
        extractor: &Extractor,
        termdag: &mut TermDag,
    ) -> Option<(Cost, Expr)> {
        let ValueFunction(name, inputs) = ValueFunction::load(self, &value);
        let (cost, args) = inputs.into_iter().try_fold(
            (1usize, vec![GenericExpr::Lit(*DUMMY_SPAN, Literal::String(name))]),
            |(cost, mut args), (sort, value)| {
                let (new_cost, term) = extractor.find_best(value, termdag, &sort)?;
                args.push(termdag.term_to_expr(&term));
                Some((cost.saturating_add(new_cost), args))
            },
        )?;

        Some((cost, Expr::call_no_span("unstable-fn", args)))
    }
}

impl IntoSort for ValueFunction {
    type Sort = FunctionSort;
    fn store(self, sort: &Self::Sort) -> Option<Value> {
        let mut functions = sort.functions.lock().unwrap();
        let (i, _) = functions.insert_full(self);
        Some(Value {
            tag: sort.name,
            bits: i as u64,
        })
    }
}

impl FromSort for ValueFunction {
    type Sort = FunctionSort;
    fn load(sort: &Self::Sort, value: &Value) -> Self {
        sort.get_value(value)
    }
}

/// Takes a string and any number of partially applied args of any sort and returns a function
struct FunctionCTorTypeConstraint {
    name: Symbol,
    function: Arc<FunctionSort>,
    string: Arc<StringSort>,
    span: Span,
}

impl TypeConstraint for FunctionCTorTypeConstraint {
    fn get(&self, arguments: &[AtomTerm]) -> Vec<Constraint<AtomTerm, ArcSort>> {
        // Must have at least one arg (plus the return value)
        if arguments.len() < 2 {
            vec![Constraint::Impossible(
                constraint::ImpossibleConstraint::ArityMismatch {
                    atom: core::Atom {
                        span: self.span,
                        head: self.name,
                        args: arguments.to_vec(),
                    },
                    expected: 2,
                    actual: arguments.len(),
                },
            )]
        } else {
            vec![
                Constraint::Assign(arguments[0].clone(), self.string.clone()),
                Constraint::Assign(
                    arguments[arguments.len() - 1].clone(),
                    self.function.clone(),
                ),
            ]
        }
    }
}

// (unstable-fn "name" [<arg1>, <arg2>, ...])
struct Ctor {
    name: Symbol,
    function: Arc<FunctionSort>,
    string: Arc<StringSort>,
}

impl PrimitiveLike for Ctor {
    fn name(&self) -> Symbol {
        self.name
    }

    fn get_type_constraints(&self, span: &Span) -> Box<dyn TypeConstraint> {
        Box::new(FunctionCTorTypeConstraint {
            name: self.name,
            function: self.function.clone(),
            string: self.string.clone(),
            span: *span,
        })
    }

    fn apply(&self, values: &[Value], egraph: Option<&mut EGraph>) -> Option<Value> {
        let egraph = egraph.expect("`unstable-fn` is not supported yet in facts.");
        let name = Symbol::load(&self.string, &values[0]);
        // self.function
        //     .sorts
        //     .insert(name.clone(), self.function.clone());
        let args = values[1..]
            .iter()
            .map(|arg| (egraph.get_sort_from_value(arg).unwrap().clone(), *arg))
            .collect();
        ValueFunction(name, args).store(&self.function)
    }
}

// (unstable-app <function> [<arg1>, <arg2>, ...])
struct Apply {
    name: Symbol,
    function: Arc<FunctionSort>,
}

impl PrimitiveLike for Apply {
    fn name(&self) -> Symbol {
        self.name
    }

    fn get_type_constraints(&self, span: &Span) -> Box<dyn TypeConstraint> {
        let mut sorts: Vec<ArcSort> = vec![self.function.clone()];
        sorts.extend(self.function.inputs.clone());
        sorts.push(self.function.output.clone());
        SimpleTypeConstraint::new(self.name(), sorts, *span).into_box()
    }

    fn apply(&self, values: &[Value], egraph: Option<&mut EGraph>) -> Option<Value> {
        let egraph = egraph.expect("`unstable-app` is not supported yet in facts.");
        let ValueFunction(name, args) = ValueFunction::load(&self.function, &values[0]);
        let types: Vec<_> = args
            .iter()
            // get the sorts of partially applied args
            .map(|(sort, _)| sort.clone())
            // combine with the args for the function call and then the output
            .chain(self.function.inputs.clone())
            .chain(once(self.function.output.clone()))
            .collect();
        let values = args
            .iter()
            .map(|(_, v)| *v)
            .chain(values[1..].iter().copied())
            .collect();
        Some(call_fn(egraph, &name, types, values))
    }
}

/// Call function (either primitive or eqsort) <name> with value args <args> and return the value.
///
/// Does this in a similar way to how merge functions are resolved, using the stack and actions,
/// so that we can re-use the logic for primitive and regular functions.
fn call_fn(egraph: &mut EGraph, name: &Symbol, types: Vec<ArcSort>, args: Vec<Value>) -> Value {
    // Make a call with temp vars as each of the args
    let resolved_call = ResolvedCall::from_resolution(name, types.as_slice(), egraph.type_info());
    let arg_vars: Vec<_> = types
        .into_iter()
        // Skip last sort which is the output sort
        .take(args.len())
        .enumerate()
        .map(|(i, sort)| ResolvedVar {
            name: format!("__arg_{}", i).into(),
            sort,
            is_global_ref: false,
        })
        .collect();
    let binding = IndexSet::from_iter(arg_vars.clone());
    let resolved_args = arg_vars
        .into_iter()
        .map(|v| GenericExpr::Var(*DUMMY_SPAN, v))
        .collect();
    let expr = GenericExpr::Call(*DUMMY_SPAN, resolved_call, resolved_args);
    // Similar to how the merge function is created in `Function::new`
    let (actions, mapped_expr) = expr
        .to_core_actions(
            egraph.type_info(),
            &mut binding.clone(),
            &mut ResolvedGen::new("$".to_string()),
        )
        .unwrap();
    let target = mapped_expr.get_corresponding_var_or_lit(egraph.type_info());
    let program = egraph.compile_expr(&binding, &actions, &target).unwrap();
    // Similar to how the `MergeFn::Expr` case is handled in `Egraph::perform_set`
    // egraph.rebuild().unwrap();
    let mut stack = vec![];
    egraph
        .run_actions(&mut stack, &args, &program, true)
        .unwrap();
    stack.pop().unwrap()
}<|MERGE_RESOLUTION|>--- conflicted
+++ resolved
@@ -62,27 +62,16 @@
         name: Symbol,
         args: &[Expr],
     ) -> Result<ArcSort, TypeError> {
-<<<<<<< HEAD
-        if let [Expr::Call(_, first, rest_args), Expr::Var(_, output)] = args {
-=======
-        if let [inputs, Expr::Var((), output)] = args {
->>>>>>> 0da32092
+        if let [inputs, Expr::Var(_, output)] = args {
             let output_sort = typeinfo
                 .sorts
                 .get(output)
                 .ok_or(TypeError::UndefinedSort(*output))?;
-<<<<<<< HEAD
-            let all_args = once(first).chain(rest_args.iter().map(|arg| {
-                if let Expr::Var(_, arg) = arg {
-                    arg
-                } else {
-                    panic!("function sort must be called with list of input sorts");
-=======
 
             let input_sorts = match inputs {
-                Expr::Call((), first, rest_args) => {
+                Expr::Call(_, first, rest_args) => {
                     let all_args = once(first).chain(rest_args.iter().map(|arg| {
-                        if let Expr::Var((), arg) = arg {
+                        if let Expr::Var(_, arg) = arg {
                             arg
                         } else {
                             panic!("function sort must be called with list of input sorts");
@@ -97,10 +86,9 @@
                                 .map(|s| s.clone())
                         })
                         .collect::<Result<Vec<_>, _>>()?
->>>>>>> 0da32092
                 }
                 // an empty list of inputs args is parsed as a unit literal
-                Expr::Lit((), Literal::Unit) => vec![],
+                Expr::Lit(_, Literal::Unit) => vec![],
                 _ => panic!("function sort must be called with list of input sorts"),
             };
 
