--- conflicted
+++ resolved
@@ -482,7 +482,6 @@
         reason: String,
     },
     #[error("Unbound symbol {0}")]
-<<<<<<< HEAD
     Unbound(Symbol, Span),
     #[error("{}\nUndefined sort {0}", .1.get_quote())]
     UndefinedSort(Symbol, Span),
@@ -496,41 +495,11 @@
     SortAlreadyBound(Symbol, Span),
     #[error("{}\nPrimitive {0} already declared.", .1.get_quote())]
     PrimitiveAlreadyBound(Symbol, Span),
+    #[error("Function type mismatch: expected {} => {}, actual {} => {}", .1.iter().map(|s| s.name().to_string()).collect::<Vec<_>>().join(", "), .0.name(), .3.iter().map(|s| s.name().to_string()).collect::<Vec<_>>().join(", "), .2.name())]
+    FunctionTypeMismatch(ArcSort, Vec<ArcSort>, ArcSort, Vec<ArcSort>),
     #[error("{}\nPresort {0} not found.", .1.get_quote())]
     PresortNotFound(Symbol, Span),
     #[error("{}\nFailed to infer a type for: {0}", .0.span().get_quote())]
-=======
-    Unbound(Symbol),
-    #[error("Undefined sort {0}")]
-    UndefinedSort(Symbol),
-    #[error("Unbound function {0}")]
-    UnboundFunction(Symbol),
-    #[error("Function already bound {0}")]
-    FunctionAlreadyBound(Symbol),
-    #[error("Function declarations are not allowed after a push.")]
-    FunctionAfterPush(Symbol),
-    #[error("Cannot set the datatype {} to a value. Did you mean to use union?", .0.name)]
-    SetDatatype(FuncType),
-    #[error("Sort declarations are not allowed after a push.")]
-    SortAfterPush(Symbol),
-    #[error("Global already bound {0}")]
-    GlobalAlreadyBound(Symbol),
-    #[error("Local already bound {0} with type {}. Got: {}", .1.name(), .2.name())]
-    LocalAlreadyBound(Symbol, ArcSort, ArcSort),
-    #[error("Sort {0} already declared.")]
-    SortAlreadyBound(Symbol),
-    #[error("Primitive {0} already declared.")]
-    PrimitiveAlreadyBound(Symbol),
-    #[error("Type mismatch: expected {}, actual {}", .0.name(), .1.name())]
-    TypeMismatch(ArcSort, ArcSort),
-    #[error("Function type mismatch: expected {} => {}, actual {} => {}", .1.iter().map(|s| s.name().to_string()).collect::<Vec<_>>().join(", "), .0.name(), .3.iter().map(|s| s.name().to_string()).collect::<Vec<_>>().join(", "), .2.name())]
-    FunctionTypeMismatch(ArcSort, Vec<ArcSort>, ArcSort, Vec<ArcSort>),
-    #[error("Presort {0} not found.")]
-    PresortNotFound(Symbol),
-    #[error("Cannot type a variable as unit: {0}")]
-    UnitVar(Symbol),
-    #[error("Failed to infer a type for: {0}")]
->>>>>>> a5b61abc
     InferenceFailure(Expr),
     #[error("{}\nVariable {0} was already defined", .1.get_quote())]
     AlreadyDefined(Symbol, Span),
