--- conflicted
+++ resolved
@@ -188,66 +188,6 @@
     res
 }
 
-<<<<<<< HEAD
-pub(crate) fn desugar_calc(
-    desugar: &mut Desugar,
-    span: Span,
-    idents: Vec<IdentSort>,
-    exprs: Vec<Expr>,
-    seminaive_transform: bool,
-) -> Result<Vec<NCommand>, Error> {
-    let mut res = vec![];
-
-    // first, push all the idents
-    for IdentSort { ident, sort } in idents {
-        res.push(Command::Declare {
-            span: span.clone(),
-            name: ident,
-            sort,
-        });
-    }
-
-    // now, for every pair of exprs we need to prove them equal
-    for expr1and2 in exprs.windows(2) {
-        let expr1 = &expr1and2[0];
-        let expr2 = &expr1and2[1];
-        res.push(Command::Push(1));
-
-        // add the two exprs only when they are calls (consts and vars don't need to be populated).
-        if let Expr::Call(..) = expr1 {
-            res.push(Command::Action(Action::Expr(expr1.span(), expr1.clone())));
-        }
-        if let Expr::Call(..) = expr2 {
-            res.push(Command::Action(Action::Expr(expr2.span(), expr2.clone())));
-        }
-
-        res.push(Command::RunSchedule(Schedule::Saturate(
-            span.clone(),
-            Box::new(Schedule::Run(
-                span.clone(),
-                RunConfig {
-                    ruleset: "".into(),
-                    until: Some(vec![Fact::Eq(
-                        span.clone(),
-                        vec![expr1.clone(), expr2.clone()],
-                    )]),
-                },
-            )),
-        )));
-
-        res.push(Command::Check(
-            span.clone(),
-            vec![Fact::Eq(span.clone(), vec![expr1.clone(), expr2.clone()])],
-        ));
-
-        res.push(Command::Pop(span.clone(), 1));
-    }
-
-    desugar_commands(res, desugar, false, seminaive_transform)
-}
-
-=======
->>>>>>> fe50c1a0
 pub(crate) fn rewrite_name(rewrite: &Rewrite) -> String {
     rewrite.to_string().replace('\"', "'")
 }
@@ -274,18 +214,12 @@
             span,
             constructor,
             inputs,
-<<<<<<< HEAD
         ))],
-        Command::Declare { span, name, sort } => desugar.declare(span, name, sort),
         Command::Datatype {
             span,
             name,
             variants,
         } => desugar_datatype(span, name, variants),
-=======
-        } => desugar.desugar_function(&FunctionDecl::relation(constructor, inputs)),
-        Command::Datatype { name, variants } => desugar_datatype(name, variants),
->>>>>>> fe50c1a0
         Command::Rewrite(ruleset, rewrite, subsume) => {
             desugar_rewrite(ruleset, rewrite_name(&rewrite).into(), &rewrite, subsume)
         }
@@ -335,18 +269,11 @@
             vec![NCommand::UnstableCombinedRuleset(name, subrulesets)]
         }
         Command::Action(action) => vec![NCommand::CoreAction(action)],
-<<<<<<< HEAD
         Command::Simplify {
             span,
             expr,
             schedule,
         } => desugar_simplify(desugar, &expr, &schedule, span),
-        Command::Calc(span, idents, exprs) => {
-            desugar_calc(desugar, span, idents, exprs, seminaive_transform)?
-        }
-=======
-        Command::Simplify { expr, schedule } => desugar_simplify(desugar, &expr, &schedule),
->>>>>>> fe50c1a0
         Command::RunSchedule(sched) => {
             vec![NCommand::RunSchedule(sched.clone())]
         }
